--- conflicted
+++ resolved
@@ -5,28 +5,6 @@
 	"github.com/google/uuid"
 )
 
-<<<<<<< HEAD
-type EID = int32
-type UID = uuid.UUID
-
-type entity struct {
-	eid       EID
-	uid       UID
-	x         float64
-	y         float64
-	z         float64
-	prevX     float64
-	prevY     float64
-	prevZ     float64
-	cx        int32
-	cz        int32
-	prevCx    int32
-	prevCz    int32
-	yaw       float32
-	pitch     float32
-	sneaking  bool
-	sprinting bool
-=======
 type EID int32
 type UID uuid.UUID
 
@@ -39,7 +17,6 @@
 	yaw, pitch          float32
 	prevX, prevY, prevZ float64
 	sneaking, sprinting bool
->>>>>>> 68ca6cd2
 }
 
 func newEntity(
@@ -48,31 +25,12 @@
 	x, y, z float64,
 	yaw, pitch float32,
 ) *entity {
-	cx, cz := toChunkPos(x, z)
-
 	return &entity{
-<<<<<<< HEAD
-		eid:    eid,
-		uid:    uid,
-		x:      x,
-		y:      y,
-		z:      z,
-		prevX:  x,
-		prevY:  y,
-		prevZ:  z,
-		cx:     cx,
-		cz:     cz,
-		prevCx: cx,
-		prevCz: cz,
-		yaw:    yaw,
-		pitch:  pitch,
-=======
 		eid: eid,
 		uid: uid,
 		x:   x, y: y, z: z,
 		yaw: yaw, pitch: pitch,
 		prevX: x, prevY: y, prevZ: z,
->>>>>>> 68ca6cd2
 	}
 }
 
@@ -96,6 +54,21 @@
 	return e.z
 }
 
+func (e *entity) GetYaw() float32 {
+	return e.yaw
+}
+
+func (e *entity) GetPitch() float32 {
+	return e.pitch
+}
+
+func (e *entity) UpdateLook(
+	yaw, pitch float32,
+) {
+	e.yaw = yaw
+	e.pitch = pitch
+}
+
 func (e *entity) GetPrevX() float64 {
 	return e.prevX
 }
@@ -120,29 +93,6 @@
 	return int16(((e.z * 32) - (e.prevZ * 32)) * 128)
 }
 
-<<<<<<< HEAD
-func (e *entity) GetCx() int32 {
-	return e.cx
-}
-
-func (e *entity) GetCz() int32 {
-	return e.cz
-}
-
-func (e *entity) GetPrevCx() int32 {
-	return e.prevCx
-}
-
-func (e *entity) GetPrevCz() int32 {
-	return e.prevCz
-}
-
-func (e *entity) IsChunkPosChanged() bool {
-	return e.cx != e.prevCx || e.cz != e.prevCz
-}
-
-=======
->>>>>>> 68ca6cd2
 func (e *entity) UpdatePos(
 	x, y, z float64,
 ) {
@@ -152,27 +102,6 @@
 	e.x = x
 	e.y = y
 	e.z = z
-
-	cx, cz := toChunkPos(x, z)
-	e.prevCx = e.cx
-	e.prevCz = e.cz
-	e.cx = cx
-	e.cz = cz
-}
-
-func (e *entity) GetYaw() float32 {
-	return e.yaw
-}
-
-func (e *entity) GetPitch() float32 {
-	return e.pitch
-}
-
-func (e *entity) UpdateLook(
-	yaw, pitch float32,
-) {
-	e.yaw = yaw
-	e.pitch = pitch
 }
 
 func (e *entity) IsSneaking() bool {
@@ -203,21 +132,6 @@
 	return fmt.Sprintf(
 		"{ "+
 			"eid: %d, "+
-<<<<<<< HEAD
-			"uid: %+v, "+
-			"x: %f, "+
-			"y: %f, "+
-			"z: %f, "+
-			"yaw: %f, "+
-			"pitch: %f, "+
-			"prevX: %f, "+
-			"prefY: %f, "+
-			"prefZ: %f, "+
-			"sneaking: %v, "+
-			"sprinting: %v "+
-			"}",
-		e.eid, e.uid, e.x, e.y, e.z, e.yaw, e.pitch, e.prevX, e.prevY, e.prevZ, e.sneaking, e.sprinting,
-=======
 			"uid: %s, "+
 			"x: %f, y: %f, z: %f, "+
 			"yaw: %f, pitch: %f, "+
@@ -230,7 +144,6 @@
 		e.yaw, e.pitch,
 		e.prevX, e.prevY, e.prevZ,
 		e.sneaking, e.sprinting,
->>>>>>> 68ca6cd2
 	)
 }
 
@@ -273,10 +186,7 @@
 	username string,
 	x, y, z float64,
 	yaw, pitch float32,
-<<<<<<< HEAD
-=======
-
->>>>>>> 68ca6cd2
+
 ) *Player {
 	return &Player{
 		living: newLiving(
@@ -298,112 +208,4 @@
 		"{ living: %+v, username: %s }",
 		p.living, p.username,
 	)
-}
-
-type insentient struct {
-	*living
-}
-
-func newInsentient(
-	eid EID,
-	uid UID,
-	x, y, z float64,
-	yaw, pitch float32,
-) *insentient {
-	return &insentient{
-		living: newLiving(
-			eid,
-			uid,
-			x, y, z,
-			yaw, pitch,
-		),
-	}
-}
-
-func (p *insentient) String() string {
-	return fmt.Sprintf(
-		"{ living: %+v }",
-		p.living,
-	)
-}
-
-type creature struct {
-	*insentient
-}
-
-func newCreature(
-	eid EID,
-	uid UID,
-	x, y, z float64,
-	yaw, pitch float32,
-) *creature {
-	return &creature{
-		insentient: newInsentient(
-			eid,
-			uid,
-			x, y, z,
-			yaw, pitch,
-		),
-	}
-}
-
-func (p *creature) String() string {
-	return fmt.Sprintf(
-		"{ insentient: %+v }",
-		p.insentient,
-	)
-}
-
-type monster struct {
-	*creature
-}
-
-func newMonster(
-	eid EID,
-	uid UID,
-	x, y, z float64,
-	yaw, pitch float32,
-) *monster {
-	return &monster{
-		creature: newCreature(
-			eid,
-			uid,
-			x, y, z,
-			yaw, pitch,
-		),
-	}
-}
-
-func (p *monster) String() string {
-	return fmt.Sprintf(
-		"{ creature: %+v }",
-		p.creature,
-	)
-}
-
-type Zombie struct {
-	*monster
-}
-
-func NewZombie(
-	eid EID,
-	uid UID,
-	x, y, z float64,
-	yaw, pitch float32,
-) *Zombie {
-	return &Zombie{
-		monster: newMonster(
-			eid,
-			uid,
-			x, y, z,
-			yaw, pitch,
-		),
-	}
-}
-
-func (p *Zombie) String() string {
-	return fmt.Sprintf(
-		"{ monster: %+v }",
-		p.monster,
-	)
 }