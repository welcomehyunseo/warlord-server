--- conflicted
+++ resolved
@@ -141,12 +141,6 @@
 		case FinishTeleportPacketID:
 			inPacket = NewFinishTeleportPacket()
 			break
-<<<<<<< HEAD
-		case ClickButtonPacketID:
-			inPacket = NewClickButtonPacket()
-			break
-=======
->>>>>>> 68ca6cd2
 		case ChangeSettingsPacketID:
 			inPacket = NewChangeSettingsPacket()
 			break
@@ -156,21 +150,12 @@
 		case ChangePosPacketID:
 			inPacket = NewChangePosPacket()
 			break
-<<<<<<< HEAD
+		case ChangeLookPacketID:
+			inPacket = NewChangeLookPacket()
+			break
 		case ChangePosAndLookPacketID:
 			inPacket = NewChangePosAndLookPacket()
 			break
-		case ChangeLookPacketID:
-			inPacket = NewChangeLookPacket()
-			break
-=======
-		case ChangeLookPacketID:
-			inPacket = NewChangeLookPacket()
-			break
-		case ChangePosAndLookPacketID:
-			inPacket = NewChangePosAndLookPacket()
-			break
->>>>>>> 68ca6cd2
 		case TakeActionPacketID:
 			inPacket = NewTakeActionPacket()
 			break
@@ -234,21 +219,12 @@
 	}
 }
 
-<<<<<<< HEAD
-func (cnt *Client) Read(
-=======
 func (cnt *Client) read(
->>>>>>> 68ca6cd2
 	state State,
 ) (
 	InPacket,
 	error,
 ) {
-<<<<<<< HEAD
-	cnt.Lock()
-	defer cnt.Unlock()
-=======
->>>>>>> 68ca6cd2
 
 	conn := cnt.conn
 
@@ -269,22 +245,12 @@
 	)
 }
 
-<<<<<<< HEAD
-func (cnt *Client) ReadWithComp(
-=======
 func (cnt *Client) readWithComp(
->>>>>>> 68ca6cd2
 	state State,
 ) (
 	InPacket,
 	error,
 ) {
-<<<<<<< HEAD
-	cnt.Lock()
-	defer cnt.Unlock()
-
-=======
->>>>>>> 68ca6cd2
 	conn := cnt.conn
 
 	l0, _, err := readVarInt(conn) // length of packet
@@ -337,11 +303,7 @@
 	)
 }
 
-<<<<<<< HEAD
-func (cnt *Client) Write(
-=======
 func (cnt *Client) write(
->>>>>>> 68ca6cd2
 	packet OutPacket,
 ) error {
 	cnt.Lock()
@@ -370,11 +332,7 @@
 	return nil
 }
 
-<<<<<<< HEAD
-func (cnt *Client) WriteWithComp(
-=======
 func (cnt *Client) writeWithComp(
->>>>>>> 68ca6cd2
 	packet OutPacket,
 ) error {
 	cnt.Lock()
@@ -454,25 +412,15 @@
 	bool, // stop
 	error,
 ) {
-<<<<<<< HEAD
-	lg.Debug("it is started to handle non login state")
-	defer func() {
-		lg.Debug("it is finished to handle non login state")
-=======
 	lg.Debug("it is started to handle non login state in client")
 	defer func() {
 		lg.Debug("it is finished to handle non login state in client")
->>>>>>> 68ca6cd2
 	}()
 
 	state := HandshakingState
 
 	for {
-<<<<<<< HEAD
-		inPacket, err := cnt.Read(state)
-=======
 		inPacket, err := cnt.read(state)
->>>>>>> 68ca6cd2
 		if err != nil {
 			return false, err
 		}
@@ -511,11 +459,7 @@
 			continue
 		}
 
-<<<<<<< HEAD
-		if err := cnt.Write(outPacket); err != nil {
-=======
 		if err := cnt.write(outPacket); err != nil {
->>>>>>> 68ca6cd2
 			return false, err
 		}
 		lg.Debug(
@@ -536,17 +480,6 @@
 	string, // username
 	error,
 ) {
-<<<<<<< HEAD
-	lg.Debug("it is started to handle login state")
-	defer func() {
-		lg.Debug("it is finished to handle login state")
-	}()
-
-	state := LoginState
-	inPacket, err := cnt.Read(state)
-	if err != nil {
-		return uuid.Nil, "", err
-=======
 	lg.Debug("it is started to handle login state in client")
 	defer func() {
 		lg.Debug("it is finished to handle login state in client")
@@ -556,98 +489,10 @@
 	inPacket, err := cnt.read(state)
 	if err != nil {
 		return NilUID, "", err
->>>>>>> 68ca6cd2
 	}
 
 	startLoginPacket, ok := inPacket.(*StartLoginPacket)
 	if ok == false {
-<<<<<<< HEAD
-		return uuid.Nil, "", errors.New("it is invalid inbound packet to handle login state")
-	}
-	username := startLoginPacket.GetUsername()
-	uid, err := UsernameToUUID(username)
-	if err != nil {
-		return uuid.Nil, "", err
-	}
-
-	enableCompPacket := NewEnableCompPacket(CompThold)
-	if err := cnt.Write(enableCompPacket); err != nil {
-		return uuid.Nil, "", err
-	}
-
-	completeLoginPacket := NewCompleteLoginPacket(
-		uid,
-		username,
-	)
-	if err := cnt.WriteWithComp(completeLoginPacket); err != nil {
-		return uuid.Nil, "", err
-	}
-
-	return uid, username, nil
-}
-
-func (cnt *Client) JoinGame(
-	eid EID,
-	spawnX, spawnY, spawnZ float64,
-	spawnYaw, spawnPitch float32,
-) error {
-	state := PlayState
-	joinGamePacket := NewJoinGamePacket(
-		eid,
-		0,
-		0,
-		2,
-		"default",
-		false,
-	)
-	if err := cnt.WriteWithComp(joinGamePacket); err != nil {
-		return err
-	}
-
-	// ChangeSettingsPacket
-	if _, err := cnt.ReadWithComp(state); err != nil {
-		return err
-	}
-
-	// Plugin message
-	if _, err := cnt.ReadWithComp(state); err != nil {
-		return err
-	}
-
-	setAbilitiesPacket := NewSetAbilitiesPacket(
-		false,
-		false,
-		false,
-		false,
-		0,
-		0,
-	)
-	if err := cnt.WriteWithComp(setAbilitiesPacket); err != nil {
-		return err
-	}
-
-	payload := rand.Int31()
-	teleportPacket := NewTeleportPacket(
-		spawnX, spawnY, spawnZ,
-		spawnYaw, spawnPitch,
-		payload,
-	)
-	if err := cnt.WriteWithComp(teleportPacket); err != nil {
-		return err
-	}
-
-	inPacket2, err := cnt.ReadWithComp(state)
-	if err != nil {
-		return err
-	}
-	finishTeleportPacket, ok := inPacket2.(*FinishTeleportPacket)
-	if ok == false {
-		return errors.New("it is invalid packet to init play state")
-	}
-	payload1 := finishTeleportPacket.GetPayload()
-	if payload != payload1 {
-		return errors.New("it is invalid payload of FinishTeleportPacket to init play state")
-=======
 		return NilUID, "", errors.New("it is invalid inbound packet to handle login state")
 	}
 	username := startLoginPacket.GetUsername()
@@ -1201,130 +1046,11 @@
 	)
 	if err := cnt.writeWithComp(packet); err != nil {
 		return err
->>>>>>> 68ca6cd2
-	}
-
-	return nil
-}
-
-<<<<<<< HEAD
-func (cnt *Client) HandlePlayState(
-	eid EID,
-	chanForConfirmKeepAliveEvent ChanForConfirmKeepAliveEvent,
-	world *Overworld,
-	chanForError ChanForError,
-	wg *sync.WaitGroup,
-) {
-	wg.Add(1)
-	defer func() {
-		wg.Done()
-	}()
-
-	lg := NewLogger(
-		"play-state-handler",
-		NewLgElement("eid", eid),
-	)
-	lg.Debug("it is started to handle play state")
-	defer func() {
-		if err := recover(); err != nil {
-			lg.Error(err)
-			chanForError <- err
-		}
-
-		lg.Debug("it is finished to handle play state")
-		lg.Close()
-	}()
-
-	state := PlayState
-	for {
-		inPacket, err := cnt.ReadWithComp(state)
-		if err != nil {
-			panic(err)
-		}
-
-		lg.Debug(
-			"client read packet",
-			NewLgElement("InPacket", inPacket),
-		)
-
-		var outPackets []OutPacket
-
-		switch inPacket.(type) {
-		case *ConfirmKeepAlivePacket: // 0x0B
-			confirmKeepAlivePacket := inPacket.(*ConfirmKeepAlivePacket)
-			payload := confirmKeepAlivePacket.GetPayload()
-			confirmKeepAliveEvent :=
-				NewConfirmKeepAliveEvent(
-					payload,
-				)
-			chanForConfirmKeepAliveEvent <- confirmKeepAliveEvent
-			break
-		case *ChangePosPacket: // 0x0D
-			changePosPacket := inPacket.(*ChangePosPacket)
-			x, y, z :=
-				changePosPacket.GetX(),
-				changePosPacket.GetY(),
-				changePosPacket.GetZ()
-			//ground := changePosPacket.GetGround()  // TODO
-			world.UpdatePlayerPos(
-				eid,
-				x, y, z,
-			)
-			//world.UpdatePlayerChunk(eid)
-			break
-		case *ChangeLookPacket: // 0x0E
-			//changeLookPacket := inPacket.(*ChangeLookPacket)
-			//yaw, pitch :=
-			//	changeLookPacket.GetYaw(), changeLookPacket.GetPitch()
-			//ground := changeLookPacket.GetGround()  // TODO
-			//world.UpdatePlayerLook(
-			//	eid,
-			//	yaw, pitch,
-			//)
-			break
-		case *ChangePosAndLookPacket: // 0x0F
-			//changePosAndLookPacket := inPacket.(*ChangePosAndLookPacket)
-			//yaw, pitch :=
-			//	changePosAndLookPacket.GetYaw(),
-			//	changePosAndLookPacket.GetPitch()
-			//x, y, z :=
-			//	changePosAndLookPacket.GetX(),
-			//	changePosAndLookPacket.GetY(),
-			//	changePosAndLookPacket.GetZ()
-			//ground := changePosAndLookPacket.GetGround()  // TODO
-			//world.UpdatePlayerLook(
-			//	eid,
-			//	yaw, pitch,
-			//)
-			//world.UpdatePlayerPos(
-			//	eid,
-			//	x, y, z,
-			//)
-			//world.UpdatePlayerChunk(eid)
-			break
-		}
-
-		for _, outPacket := range outPackets {
-			if err := cnt.WriteWithComp(outPacket); err != nil {
-				panic(err)
-			}
-			lg.Debug(
-				"client sent packet",
-				NewLgElement("OutPacket", outPacket),
-			)
-		}
-	}
-}
-
-func (cnt *Client) Init() {
-
-}
-
-func (cnt *Client) Close() {
-	_ = cnt.conn.Close()
-}
-
-=======
+	}
+
+	return nil
+}
+
 func (cnt *Client) UpdateLatency(
 	lg *Logger,
 	uid UID,
@@ -1366,7 +1092,6 @@
 	return nil
 }
 
->>>>>>> 68ca6cd2
 func (cnt *Client) GetCID() CID {
 	return cnt.cid
 }
